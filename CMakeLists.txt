cmake_minimum_required(VERSION 2.8.7)
if(MSVC)
  # CMake 3.4 introduced a WINDOWS_EXPORT_ALL_SYMBOLS target property that makes it possible to
  # build shared libraries without using the usual declspec() decoration.
  # See: https://blog.kitware.com/create-dlls-on-windows-without-declspec-using-new-cmake-export-all-feature/
  # and https://cmake.org/cmake/help/v3.5/prop_tgt/WINDOWS_EXPORT_ALL_SYMBOLS.html
  # for details.
  cmake_minimum_required(VERSION 3.4)
endif()
if(POLICY CMP0046)
  cmake_policy(SET CMP0046 NEW)
endif()
if(POLICY CMP0054)
  cmake_policy(SET CMP0054 NEW)
endif()

# ---[ Caffe project
project(Caffe C CXX)

# ---[ Caffe version
set(CAFFE_TARGET_VERSION "1.0.0-rc5" CACHE STRING "Caffe logical version")
set(CAFFE_TARGET_SOVERSION "1.0.0-rc5" CACHE STRING "Caffe soname version")
add_definitions(-DCAFFE_VERSION=${CAFFE_TARGET_VERSION})

# This code is taken from https://github.com/sh1r0/caffe-android-lib
# Search packages for host system instead of packages for target system
# in case of cross compilation these macro should be defined by toolchain file
if(NOT COMMAND find_host_package)
  macro(find_host_package)
    find_package(${ARGN})
  endmacro()
endif()
if(NOT COMMAND find_host_program)
  macro(find_host_program)
    find_program(${ARGN})
  endmacro()
endif()

# ---[ Using cmake scripts and modules
list(APPEND CMAKE_MODULE_PATH ${PROJECT_SOURCE_DIR}/cmake/Modules)

include(ExternalProject)

include(cmake/Utils.cmake)
include(cmake/Targets.cmake)
include(cmake/Misc.cmake)
include(cmake/Summary.cmake)
include(cmake/ConfigGen.cmake)
include(cmake/WindowsCreateLinkHeader.cmake)
include(cmake/TargetResolvePrerequesites.cmake)

# ---[ Options
caffe_option(CPU_ONLY "Build Caffe without CUDA and OpenCL support" OFF)
caffe_option(USE_INDEX_64 "Build Caffe with 64 bit indexing" OFF)
caffe_option(USE_CUDA "Build Caffe with CUDA support" OFF)
caffe_option(USE_GREENTEA "Build Caffe with OpenCL support" ON)
caffe_option(USE_LIBDNN "Build Caffe with LibDNN library support" ON)
caffe_option(USE_CLBLAS "Build Caffe with clBLAS support (instead of using ViennaClBLAS)" OFF)
caffe_option(USE_CLBLAST "Build Caffe with CLBlast support (instead of using ViennaClBLAS)" OFF)
caffe_option(USE_ISAAC "Build Caffe with ISAAC support (instead of using ViennaClBLAS)" OFF)
caffe_option(USE_CUDNN "Build Caffe with cuDNN library support" OFF)
caffe_option(USE_NCCL "Build Caffe with NCCL library support" OFF)
<<<<<<< HEAD
caffe_option(BUILD_SHARED_LIBS "Build shared libraries" ON)
=======
>>>>>>> ca360a14
if(MSVC)
  # default to static libs
  caffe_option(BUILD_SHARED_LIBS "Build shared libraries" OFF)
else()
  caffe_option(BUILD_SHARED_LIBS "Build shared libraries" ON)
endif()
caffe_option(BUILD_python "Build Python wrapper" ON)
set(python_version "2" CACHE STRING "Specify which Python version to use")
caffe_option(BUILD_matlab "Build Matlab wrapper" OFF)
caffe_option(BUILD_docs   "Build documentation" ON IF UNIX OR APPLE)
caffe_option(BUILD_python_layer "Build the Caffe Python layer" ON)
caffe_option(USE_OPENCV "Build with OpenCV support" ON)
caffe_option(USE_LEVELDB "Build with levelDB" ON)
caffe_option(USE_LMDB "Build with lmdb" ON)
caffe_option(ALLOW_LMDB_NOLOCK "Allow MDB_NOLOCK when reading LMDB files (only if necessary)" OFF)
caffe_option(USE_OPENMP "Link with OpenMP (when your BLAS wants OpenMP and you get linker errors)" OFF)
<<<<<<< HEAD
caffe_option(USE_FFT "Build with fftw3 or/and clFFT" OFF)

# ---[ Flag consistency check
if(CPU_ONLY)
  set(USE_CUDA OFF)
  set(USE_GREENTEA OFF)
  set(USE_CUDNN OFF)
  set(USE_LIBDNN OFF)
  set(USE_CLBLAS OFF)
  set(USE_CLBLAST OFF)
endif()

if(USE_ISAAC)
  set(USE_CLBLAS ON)
endif()

=======
>>>>>>> ca360a14
caffe_option(protobuf_MODULE_COMPATIBLE "Make the protobuf-config.cmake compatible with the module mode" ON IF MSVC)
caffe_option(COPY_PREREQUISITES "Copy the prerequisites next to each executable or shared library directory" ON IF MSVC)
caffe_option(INSTALL_PREREQUISITES "Install the prerequisites next to each executable or shared library directory" ON IF MSVC)

if(MSVC AND BUILD_SHARED_LIBS)
  if(CMAKE_GENERATOR MATCHES "Visual Studio")
    # see issue https://gitlab.kitware.com/cmake/cmake/issues/16552#note_215236
    message(FATAL_ERROR "The Visual Studio generator cannot build a shared library. Use the Ninja generator instead.")
  endif()
  # Some tests (solver tests) fail when caffe is built as a shared library. The problem comes
  # from protobuf that has a global static empty_string_ variable. Since caffe and test.testbin
  # link to a static protobuf library both end up with their own instance of the empty_string_
  # variable. This causes some SEH exception to occur. In practice if the caffe executable does not link
  # to protobuf this problem should not happen. Use at your own risk.
  message(WARNING "Some tests (solvers) will fail when building as a shared library with MSVC")
endif()

# ---[ Prebuild dependencies on windows
include(cmake/WindowsDownloadPrebuiltDependencies.cmake)
<<<<<<< HEAD

# This code is taken from https://github.com/sh1r0/caffe-android-lib
caffe_option(USE_HDF5 "Build with hdf5" ON)
if(ANDROID)
  set(CMAKE_FIND_LIBRARY_SUFFIXES ".a;.so")
  caffe_enable_cpp11_support()
endif()
=======
>>>>>>> ca360a14

# ---[ Dependencies
include(cmake/Dependencies.cmake)

# ---[ Flags
if(DISABLE_DEVICE_HOST_UNIFIED_MEMORY)
  set(CMAKE_CXX_FLAGS "${CMAKE_CXX_FLAGS} -DDISABLE_DEVICE_HOST_UNIFIED_MEMORY")
endif()

if(UNIX OR APPLE)
  set(CMAKE_CXX_FLAGS "${CMAKE_CXX_FLAGS} -fPIC -Wall -std=c++11 -DCMAKE_BUILD")
endif()

if(DISABLE_DOUBLE_SUPPORT)
  set(CMAKE_CXX_FLAGS "${CMAKE_CXX_FLAGS} -DDISABLE_DOUBLE_SUPPORT")
endif()

if(MSVC)
  set(CMAKE_CXX_FLAGS "${CMAKE_CXX_FLAGS} /MP")
endif()

caffe_set_caffe_link()

if(USE_libstdcpp)
  set(CMAKE_CXX_FLAGS "${CMAKE_CXX_FLAGS} -stdlib=libstdc++ -std=c++11")
  message("-- Warning: forcing libstdc++ (controlled by USE_libstdcpp option in cmake)")
endif()

if(USE_INDEX_64)
  list(APPEND Caffe_DEFINITIONS PUBLIC -DUSE_INDEX_64)
endif()

if(NOT MSVC)
  add_definitions(-DGTEST_USE_OWN_TR1_TUPLE)
endif()

# ---[ Warnings
caffe_warnings_disable(CMAKE_CXX_FLAGS -Wno-sign-compare -Wno-uninitialized)

# ---[ Config generation
configure_file(cmake/Templates/caffe_config.h.in "${PROJECT_BINARY_DIR}/caffe_config.h")

# ---[ Includes
set(Caffe_INCLUDE_DIR ${PROJECT_SOURCE_DIR}/include)
include_directories(${Caffe_INCLUDE_DIR} ${PROJECT_BINARY_DIR})
set(Caffe_SRC_DIR ${PROJECT_SOURCE_DIR}/src)
include_directories(${PROJECT_BINARY_DIR})
include_directories(BEFORE src) # This is needed for gtest.

# ---[ Includes & defines for CUDA

# cuda_compile() does not have per-call dependencies or include paths
# (cuda_compile() has per-call flags, but we set them here too for clarity)
#
# list(REMOVE_ITEM ...) invocations remove PRIVATE and PUBLIC keywords from collected definitions and include paths

set(Caffe_ALL_INCLUDE_DIRS ${Caffe_INCLUDE_DIRS})
list(REMOVE_ITEM Caffe_ALL_INCLUDE_DIRS PRIVATE PUBLIC)
set(Caffe_ALL_DEFINITIONS ${Caffe_DEFINITIONS})
list(REMOVE_ITEM Caffe_ALL_DEFINITIONS PRIVATE PUBLIC)

if(HAVE_CUDA)
  # pass include paths to cuda_include_directories()
  cuda_include_directories(${Caffe_INCLUDE_DIR} ${Caffe_SRC_DIR} ${Caffe_ALL_INCLUDE_DIRS})
  # add definitions to nvcc flags directly
  list(APPEND CUDA_NVCC_FLAGS ${Caffe_ALL_DEFINITIONS})
endif()

# ---[ Subdirectories
add_subdirectory(src/gtest)
add_subdirectory(src/caffe)
add_subdirectory(tools)
add_subdirectory(examples)
# This code is taken from https://github.com/sh1r0/caffe-android-lib
add_subdirectory(android)
add_subdirectory(python)
add_subdirectory(matlab)
add_subdirectory(docs)

# ---[ Linter target
add_custom_target(lint COMMAND ${CMAKE_COMMAND} -DPYTHON_EXECUTABLE=${PYTHON_EXECUTABLE} -P ${PROJECT_SOURCE_DIR}/cmake/lint.cmake)

# ---[ pytest target
if(BUILD_python)
  if(UNIX)
    set(python_executable python${python_version})
  else()
    set(python_executable ${PYTHON_EXECUTABLE})
  endif()
  add_custom_target(pytest COMMAND ${python_executable} -m unittest discover -s caffe/test WORKING_DIRECTORY ${PROJECT_SOURCE_DIR}/python )
  add_dependencies(pytest pycaffe)
endif()

# ---[ Configuration summary
caffe_print_configuration_summary()

# ---[ Export configs generation
caffe_generate_export_configs()<|MERGE_RESOLUTION|>--- conflicted
+++ resolved
@@ -60,10 +60,7 @@
 caffe_option(USE_ISAAC "Build Caffe with ISAAC support (instead of using ViennaClBLAS)" OFF)
 caffe_option(USE_CUDNN "Build Caffe with cuDNN library support" OFF)
 caffe_option(USE_NCCL "Build Caffe with NCCL library support" OFF)
-<<<<<<< HEAD
 caffe_option(BUILD_SHARED_LIBS "Build shared libraries" ON)
-=======
->>>>>>> ca360a14
 if(MSVC)
   # default to static libs
   caffe_option(BUILD_SHARED_LIBS "Build shared libraries" OFF)
@@ -80,7 +77,6 @@
 caffe_option(USE_LMDB "Build with lmdb" ON)
 caffe_option(ALLOW_LMDB_NOLOCK "Allow MDB_NOLOCK when reading LMDB files (only if necessary)" OFF)
 caffe_option(USE_OPENMP "Link with OpenMP (when your BLAS wants OpenMP and you get linker errors)" OFF)
-<<<<<<< HEAD
 caffe_option(USE_FFT "Build with fftw3 or/and clFFT" OFF)
 
 # ---[ Flag consistency check
@@ -97,8 +93,6 @@
   set(USE_CLBLAS ON)
 endif()
 
-=======
->>>>>>> ca360a14
 caffe_option(protobuf_MODULE_COMPATIBLE "Make the protobuf-config.cmake compatible with the module mode" ON IF MSVC)
 caffe_option(COPY_PREREQUISITES "Copy the prerequisites next to each executable or shared library directory" ON IF MSVC)
 caffe_option(INSTALL_PREREQUISITES "Install the prerequisites next to each executable or shared library directory" ON IF MSVC)
@@ -118,7 +112,6 @@
 
 # ---[ Prebuild dependencies on windows
 include(cmake/WindowsDownloadPrebuiltDependencies.cmake)
-<<<<<<< HEAD
 
 # This code is taken from https://github.com/sh1r0/caffe-android-lib
 caffe_option(USE_HDF5 "Build with hdf5" ON)
@@ -126,8 +119,7 @@
   set(CMAKE_FIND_LIBRARY_SUFFIXES ".a;.so")
   caffe_enable_cpp11_support()
 endif()
-=======
->>>>>>> ca360a14
+
 
 # ---[ Dependencies
 include(cmake/Dependencies.cmake)
@@ -158,10 +150,6 @@
 
 if(USE_INDEX_64)
   list(APPEND Caffe_DEFINITIONS PUBLIC -DUSE_INDEX_64)
-endif()
-
-if(NOT MSVC)
-  add_definitions(-DGTEST_USE_OWN_TR1_TUPLE)
 endif()
 
 # ---[ Warnings
