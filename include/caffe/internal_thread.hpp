#ifndef CAFFE_INTERNAL_THREAD_HPP_
#define CAFFE_INTERNAL_THREAD_HPP_

#include "caffe/common.hpp"
#include "device.hpp"

/**
 Forward declare boost::thread instead of including boost/thread.hpp
 to avoid a boost/NVCC issues (#1009, #1010) on OSX.
 */
namespace boost {
class thread;
}

namespace caffe {

/**
 * Virtual class encapsulate boost::thread for use in base class
 * The child class will acquire the ability to run a single thread,
 * by reimplementing the virtual function InternalThreadEntry.
 */
class InternalThread {
 public:
  InternalThread()
      : thread_() {
  }
  virtual ~InternalThread();

  /**
   * Caffe's thread local state will be initialized using the current
   * thread values, e.g. device id, solver index etc. The random seed
   * is initialized using caffe_rng_rand.
   */
  void StartInternalThread(device* device_context);

  /** Will not return until the internal thread has exited. */
  void StopInternalThread();

  bool is_started() const;

 protected:
  /* Implement this method in your subclass
   with the code you want your thread to run. */
  virtual void InternalThreadEntry() {
  }

  /* Should be tested when running loops to exit when requested. */
  bool must_stop();

  device* thread_device_;

 private:
<<<<<<< HEAD
  void entry(device* device_context, Caffe::Brew mode, int_tp rand_seed,
             int_tp solver_count, bool root_solver);
=======
  void entry(int device, Caffe::Brew mode, int rand_seed,
      int solver_count, int solver_rank, bool multiprocess);
>>>>>>> 8065c189

  shared_ptr<boost::thread> thread_;
};

}  // namespace caffe

#endif  // CAFFE_INTERNAL_THREAD_HPP_<|MERGE_RESOLUTION|>--- conflicted
+++ resolved
@@ -50,13 +50,8 @@
   device* thread_device_;
 
  private:
-<<<<<<< HEAD
-  void entry(device* device_context, Caffe::Brew mode, int_tp rand_seed,
-             int_tp solver_count, bool root_solver);
-=======
-  void entry(int device, Caffe::Brew mode, int rand_seed,
-      int solver_count, int solver_rank, bool multiprocess);
->>>>>>> 8065c189
+  void entry(device* dev, Caffe::Brew mode, int_tp rand_seed,
+      int_tp solver_count, int_tp solver_rank, bool multiprocess);
 
   shared_ptr<boost::thread> thread_;
 };
