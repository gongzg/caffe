#ifndef CAFFE_OPTIMIZATION_SOLVER_HPP_
#define CAFFE_OPTIMIZATION_SOLVER_HPP_

#include <string>
#include <vector>

#include "caffe/device_context.hpp"
#include "caffe/net.hpp"

namespace caffe {

/**
 * @brief An interface for classes that perform optimization on Nets.
 *
 * Requires implementation of ApplyUpdate to compute a parameter update
 * given the current state of the Net parameters.
 */
template<typename Dtype>
class Solver {
 public:
  explicit Solver(const SolverParameter& param);
  explicit Solver(const string& param_file);
  void Init(const SolverParameter& param);
  void InitTrainNet();
  void InitTestNets();
  // The main entry of the solver function. In default, iter will be zero. Pass
  // in a non-zero iter number to resume training for a pre-trained net.
  virtual void Solve(const char* resume_file = NULL);
  inline void Solve(const string resume_file) {
    Solve(resume_file.c_str());
  }
  void Step(int iters);
<<<<<<< HEAD
  virtual ~Solver() {
  }
  inline shared_ptr<Net<Dtype> > net() {
    return net_;
  }
=======
  // The Restore method simply dispatches to one of the
  // RestoreSolverStateFrom___ protected methods. You should implement these
  // methods to restore the state from the appropriate snapshot type.
  void Restore(const char* resume_file);
  virtual ~Solver() {}
  inline shared_ptr<Net<Dtype> > net() { return net_; }
>>>>>>> eb3e1149
  inline const vector<shared_ptr<Net<Dtype> > >& test_nets() {
    return test_nets_;
  }

  int iter() {
    return iter_;
  }
  void Snapshot();
  void Restore(const char* resume_file);

 protected:
  // Make and apply the update value for the current iteration.
  virtual void ApplyUpdate() = 0;
  // The Solver::Snapshot function implements the basic snapshotting utility
  // that stores the learned net. You should implement the SnapshotSolverState()
  // function that produces a SolverState protocol buffer that needs to be
  // written to disk together with the learned net.
<<<<<<< HEAD
  // The test routine
  void TestAll();
  void Test(const int test_net_id = 0);
  virtual void SnapshotSolverState(SolverState* state) = 0;
  // The Restore function implements how one should restore the solver to a
  // previously snapshotted state. You should implement the RestoreSolverState()
  // function that restores the state from a SolverState protocol buffer.
  virtual void RestoreSolverState(const SolverState& state) = 0;
=======
  void Snapshot();
  string SnapshotFilename(const string extension);
  string SnapshotToBinaryProto();
  string SnapshotToHDF5();
  // The test routine
  void TestAll();
  void Test(const int test_net_id = 0);
  virtual void SnapshotSolverState(const string& model_filename) = 0;
  virtual void RestoreSolverStateFromHDF5(const string& state_file) = 0;
  virtual void RestoreSolverStateFromBinaryProto(const string& state_file) = 0;
>>>>>>> eb3e1149
  void DisplayOutputBlobs(const int net_id);

  SolverParameter param_;
  int iter_;
  int current_step_;
  shared_ptr<Net<Dtype> > net_;
  vector<shared_ptr<Net<Dtype> > > test_nets_;
  DeviceContext *device_context_;

DISABLE_COPY_AND_ASSIGN(Solver);
};

/**
 * @brief Optimizes the parameters of a Net using
 *        stochastic gradient descent (SGD) with momentum.
 */
template<typename Dtype>
class SGDSolver : public Solver<Dtype> {
 public:
  explicit SGDSolver(const SolverParameter& param)
      : Solver<Dtype>(param) {
    PreSolve();
  }
  explicit SGDSolver(const string& param_file)
      : Solver<Dtype>(param_file) {
    PreSolve();
  }

  const vector<shared_ptr<Blob<Dtype> > >& history() {
    return history_;
  }

 protected:
  void PreSolve();
  Dtype GetLearningRate();
  virtual void ApplyUpdate();
  virtual void Normalize(int param_id);
  virtual void Regularize(int param_id);
  virtual void ComputeUpdateValue(int param_id, Dtype rate);
  virtual void ClipGradients();
  virtual void SnapshotSolverState(const string& model_filename);
  virtual void SnapshotSolverStateToBinaryProto(const string& model_filename);
  virtual void SnapshotSolverStateToHDF5(const string& model_filename);
  virtual void RestoreSolverStateFromHDF5(const string& state_file);
  virtual void RestoreSolverStateFromBinaryProto(const string& state_file);
  // history maintains the historical momentum data.
  // update maintains update related data and is not needed in snapshots.
  // temp maintains other information that might be needed in computation
  //   of gradients/updates and is not needed in snapshots
  vector<shared_ptr<Blob<Dtype> > > history_, update_, temp_;

DISABLE_COPY_AND_ASSIGN(SGDSolver);
};

template<typename Dtype>
class NesterovSolver : public SGDSolver<Dtype> {
 public:
  explicit NesterovSolver(const SolverParameter& param)
      : SGDSolver<Dtype>(param) {
  }
  explicit NesterovSolver(const string& param_file)
      : SGDSolver<Dtype>(param_file) {
  }

 protected:
  virtual void ComputeUpdateValue(int param_id, Dtype rate);

DISABLE_COPY_AND_ASSIGN(NesterovSolver);
};

template<typename Dtype>
class AdaGradSolver : public SGDSolver<Dtype> {
 public:
  explicit AdaGradSolver(const SolverParameter& param)
      : SGDSolver<Dtype>(param) {
    constructor_sanity_check();
  }
  explicit AdaGradSolver(const string& param_file)
      : SGDSolver<Dtype>(param_file) {
    constructor_sanity_check();
  }

 protected:
  virtual void ComputeUpdateValue(int param_id, Dtype rate);
  void constructor_sanity_check() {
    CHECK_EQ(0, this->param_.momentum())
        << "Momentum cannot be used with AdaGrad.";
  }

  DISABLE_COPY_AND_ASSIGN(AdaGradSolver);
};

template<typename Dtype>
Solver<Dtype>* GetSolver(const SolverParameter& param) {
  SolverParameter_SolverType type = param.solver_type();

  switch (type) {
    case SolverParameter_SolverType_SGD:
      return new SGDSolver<Dtype>(param);
    case SolverParameter_SolverType_NESTEROV:
      return new NesterovSolver<Dtype>(param);
    case SolverParameter_SolverType_ADAGRAD:
      return new AdaGradSolver<Dtype>(param);
    default:
      LOG(FATAL)<< "Unknown SolverType: " << type;
    }
  return (Solver<Dtype>*) NULL;
}

}  // namespace caffe

#endif  // CAFFE_OPTIMIZATION_SOLVER_HPP_<|MERGE_RESOLUTION|>--- conflicted
+++ resolved
@@ -30,20 +30,12 @@
     Solve(resume_file.c_str());
   }
   void Step(int iters);
-<<<<<<< HEAD
-  virtual ~Solver() {
-  }
-  inline shared_ptr<Net<Dtype> > net() {
-    return net_;
-  }
-=======
   // The Restore method simply dispatches to one of the
   // RestoreSolverStateFrom___ protected methods. You should implement these
   // methods to restore the state from the appropriate snapshot type.
   void Restore(const char* resume_file);
   virtual ~Solver() {}
   inline shared_ptr<Net<Dtype> > net() { return net_; }
->>>>>>> eb3e1149
   inline const vector<shared_ptr<Net<Dtype> > >& test_nets() {
     return test_nets_;
   }
@@ -51,8 +43,8 @@
   int iter() {
     return iter_;
   }
-  void Snapshot();
-  void Restore(const char* resume_file);
+  virtual void SnapshotSolverState(const string& model_filename) = 0;
+
 
  protected:
   // Make and apply the update value for the current iteration.
@@ -61,16 +53,6 @@
   // that stores the learned net. You should implement the SnapshotSolverState()
   // function that produces a SolverState protocol buffer that needs to be
   // written to disk together with the learned net.
-<<<<<<< HEAD
-  // The test routine
-  void TestAll();
-  void Test(const int test_net_id = 0);
-  virtual void SnapshotSolverState(SolverState* state) = 0;
-  // The Restore function implements how one should restore the solver to a
-  // previously snapshotted state. You should implement the RestoreSolverState()
-  // function that restores the state from a SolverState protocol buffer.
-  virtual void RestoreSolverState(const SolverState& state) = 0;
-=======
   void Snapshot();
   string SnapshotFilename(const string extension);
   string SnapshotToBinaryProto();
@@ -78,10 +60,8 @@
   // The test routine
   void TestAll();
   void Test(const int test_net_id = 0);
-  virtual void SnapshotSolverState(const string& model_filename) = 0;
   virtual void RestoreSolverStateFromHDF5(const string& state_file) = 0;
   virtual void RestoreSolverStateFromBinaryProto(const string& state_file) = 0;
->>>>>>> eb3e1149
   void DisplayOutputBlobs(const int net_id);
 
   SolverParameter param_;
