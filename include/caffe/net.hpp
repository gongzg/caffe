--- conflicted
+++ resolved
@@ -203,14 +203,11 @@
   const map<string, int_tp>& param_names_index() const {
     return param_names_index_;
   }
-<<<<<<< HEAD
   inline const vector<int_tp>& param_owners() const {
     return param_owners_;
-=======
-  inline const vector<int>& param_owners() const { return param_owners_; }
+  }
   inline const vector<string>& param_display_names() const {
     return param_display_names_;
->>>>>>> 5592e59f
   }
   /// @brief Input and output blob numbers
   inline int_tp num_inputs() const {
