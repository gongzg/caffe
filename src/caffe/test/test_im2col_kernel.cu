#ifdef USE_CUDA
#include <cstring>
#include <vector>

#include "gtest/gtest.h"

#include "caffe/blob.hpp"
#include "caffe/common.hpp"
#include "caffe/filler.hpp"
#include "caffe/layers/im2col_layer.hpp"
#include "caffe/util/im2col.hpp"

#include "caffe/test/test_caffe_main.hpp"

namespace caffe {

// Forward declare kernel functions
template<typename Dtype>
__global__ void im2col_gpu_kernel(const int_tp n, const Dtype* data_im,
                                  const int_tp height, const int_tp width,
                                  const int_tp kernel_h, const int_tp kernel_w,
                                  const int_tp pad_h, const int_tp pad_w,
                                  const int_tp stride_h, const int_tp stride_w,
                                  const int_tp dilation_h,
                                  const int_tp dilation_w,
                                  const int_tp height_col,
                                  const int_tp width_col, Dtype* data_col);

template<typename Dtype, int_tp num_axes>
__global__ void im2col_nd_gpu_kernel(const int_tp n, const Dtype* data_im,
                                     const int_tp* im_shape,
                                     const int_tp* col_shape,
                                     const int_tp* kernel_shape,
                                     const int_tp* pad, const int_tp* stride,
                                     const int_tp* dilation, Dtype* data_col);

<<<<<<< HEAD
extern cudaDeviceProp CAFFE_TEST_CUDA_PROP;

template<typename Dtype>
=======
template <typename Dtype>
>>>>>>> 2172edef
class Im2colKernelTest : public GPUDeviceTest<Dtype> {
 protected:
  Im2colKernelTest()
      // big so launches > 1024 threads
      : blob_bottom_(new Blob<Dtype>(5, 500, 15, 15)),
        blob_kernel_shape_(new Blob<int_tp>()),
        blob_stride_(new Blob<int_tp>()), blob_pad_(new Blob<int_tp>()),
        blob_dilation_(new Blob<int_tp>()), blob_top_(new Blob<Dtype>()),
        blob_top_cpu_(new Blob<Dtype>()) {
    FillerParameter filler_param;
    GaussianFiller<Dtype> filler(filler_param);
    filler.Fill(this->blob_bottom_);
    vector<int_tp> dim_blob_shape(1, 2);
    blob_kernel_shape_->Reshape(dim_blob_shape);
    blob_stride_->Reshape(dim_blob_shape);
    blob_pad_->Reshape(dim_blob_shape);
    blob_dilation_->Reshape(dim_blob_shape);

    height_ = blob_bottom_->height();
    width_ = blob_bottom_->width();
    channels_ = blob_bottom_->channels();
    pad_ = 0;
    stride_ = 2;
    dilation_ = 3;
    kernel_size_ = 3;
    height_col_ = (height_ + 2 * pad_ - (dilation_ * (kernel_size_ - 1) + 1))
        / stride_ + 1;
    width_col_ = (width_ + 2 * pad_ - (dilation_ * (kernel_size_ - 1) + 1))
        / stride_ + 1;

    for (int_tp i = 0; i < 2; ++i) {
      blob_kernel_shape_->mutable_cpu_data()[i] = kernel_size_;
      blob_stride_->mutable_cpu_data()[i] = stride_;
      blob_pad_->mutable_cpu_data()[i] = pad_;
      blob_dilation_->mutable_cpu_data()[i] = dilation_;
    }
  }

  virtual ~Im2colKernelTest() {
    delete blob_bottom_;
    delete blob_top_;
    delete blob_top_cpu_;
    delete blob_kernel_shape_;
    delete blob_stride_;
    delete blob_pad_;
    delete blob_dilation_;
  }

  Blob<int_tp>* const blob_kernel_shape_;
  Blob<int_tp>* const blob_stride_;
  Blob<int_tp>* const blob_pad_;
  Blob<int_tp>* const blob_dilation_;
  Blob<Dtype>* const blob_bottom_;
  Blob<Dtype>* const blob_top_;
  Blob<Dtype>* const blob_top_cpu_;
  int_tp height_;
  int_tp width_;
  int_tp channels_;
  int_tp pad_;
  int_tp stride_;
  int_tp dilation_;
  int_tp kernel_size_;
  int_tp height_col_;
  int_tp width_col_;
};

TYPED_TEST_CASE(Im2colKernelTest, TestDtypes);

TYPED_TEST(Im2colKernelTest, Test2D) {
  if (Caffe::GetDefaultDevice()->backend() == BACKEND_CUDA) {
    // Reshape the blobs to correct size for im2col output
    this->blob_top_->Reshape(this->blob_bottom_->num(),
        this->channels_ * this->kernel_size_ * this->kernel_size_,
        this->height_col_,
        this->width_col_);

    this->blob_top_cpu_->Reshape(this->blob_bottom_->num(),
        this->channels_ * this->kernel_size_ * this->kernel_size_,
        this->height_col_,
        this->width_col_);

    const TypeParam* bottom_data = this->blob_bottom_->gpu_data();
    TypeParam* top_data = this->blob_top_->mutable_gpu_data();
    TypeParam* cpu_data = this->blob_top_cpu_->mutable_cpu_data();

    // CPU Version
    for (int_tp n = 0; n < this->blob_bottom_->num(); ++n) {
      im2col_cpu(this->blob_bottom_->cpu_data() + this->blob_bottom_->offset(n),
          this->channels_, this->height_, this->width_,
          this->kernel_size_, this->kernel_size_, this->pad_, this->pad_,
          this->stride_, this->stride_, this->dilation_, this->dilation_,
          cpu_data + this->blob_top_cpu_->offset(n));
    }

    // GPU version
    int_tp num_kernels = this->channels_ * this->height_col_ * this->width_col_;
    int_tp default_grid_dim = CAFFE_GET_BLOCKS(num_kernels);

    // Launch with different grid sizes
    for (int_tp grid_div = 2; grid_div <= 8; grid_div++) {
      for (int_tp n = 0; n < this->blob_bottom_->num(); ++n) {
        int_tp grid_dim = default_grid_dim/grid_div;
        // NOLINT_NEXT_LINE(whitespace/operators)
        im2col_gpu_kernel<TypeParam>
        CUDA_KERNEL(grid_dim, CAFFE_CUDA_NUM_THREADS)(
            num_kernels, bottom_data + this->blob_bottom_->offset(n),
            this->height_, this->width_, this->kernel_size_, this->kernel_size_,
            this->pad_, this->pad_, this->stride_, this->stride_,
            this->dilation_, this->dilation_,
            this->height_col_, this->width_col_,
            top_data + this->blob_top_->offset(n));
        CUDA_POST_KERNEL_CHECK;
      }

      // Compare results against CPU version
      for (int_tp i = 0; i < this->blob_top_->count(); ++i) {
        TypeParam cpuval = cpu_data[i];
        TypeParam gpuval = this->blob_top_->cpu_data()[i];
        EXPECT_EQ(cpuval, gpuval);
        if (cpuval != gpuval) {
          break;
        }
      }
    }
  }
}

TYPED_TEST(Im2colKernelTest, TestND) {
  if (Caffe::GetDefaultDevice()->backend() == BACKEND_CUDA) {
    // Reshape the blobs to correct size for im2col output
    this->blob_top_->Reshape(this->blob_bottom_->num(),
        this->channels_ * this->kernel_size_ * this->kernel_size_,
        this->height_col_,
        this->width_col_);

    this->blob_top_cpu_->ReshapeLike(*this->blob_top_);

    const TypeParam* bottom_data_cpu = this->blob_bottom_->cpu_data();
    TypeParam* top_data_cpu = this->blob_top_cpu_->mutable_cpu_data();

    // CPU Version
    for (int_tp n = 0; n < this->blob_bottom_->num(); ++n) {
      im2col_nd_cpu(bottom_data_cpu + this->blob_bottom_->offset(n), 2,
          this->blob_bottom_->shape().data() + 1,
          this->blob_top_cpu_->shape().data() + 1,
          this->blob_kernel_shape_->cpu_data(),
          this->blob_pad_->cpu_data(), this->blob_stride_->cpu_data(),
          this->blob_dilation_->cpu_data(),
          top_data_cpu + this->blob_top_cpu_->offset(n));
    }

    // GPU version
    int_tp num_kernels = this->channels_ * this->height_col_ * this->width_col_;
    int_tp default_grid_dim = CAFFE_GET_BLOCKS(num_kernels);
    const TypeParam* bottom_data_gpu = this->blob_bottom_->gpu_data();

    // Launch with different grid sizes
    for (int_tp grid_div = 2; grid_div <= 8; grid_div++) {
      for (int_tp n = 0; n < this->blob_bottom_->num(); ++n) {
        const int_tp grid_dim = default_grid_dim / grid_div;
        TypeParam* top_data_gpu = this->blob_top_->mutable_gpu_data();
        // NOLINT_NEXT_LINE(whitespace/operators)
        im2col_nd_gpu_kernel<TypeParam, 2>
        CUDA_KERNEL(grid_dim, CAFFE_CUDA_NUM_THREADS)(
            num_kernels, bottom_data_gpu + this->blob_bottom_->offset(n),
            this->blob_bottom_->gpu_shape() + 1,
            this->blob_top_->gpu_shape() + 1,
            this->blob_kernel_shape_->gpu_data(), this->blob_pad_->gpu_data(),
            this->blob_stride_->gpu_data(), this->blob_dilation_->gpu_data(),
            top_data_gpu + this->blob_top_->offset(n));
        CUDA_POST_KERNEL_CHECK;
      }

      // Compare results against CPU version
      for (int_tp i = 0; i < this->blob_top_->count(); ++i) {
        TypeParam cpuval = top_data_cpu[i];
        TypeParam gpuval = this->blob_top_->cpu_data()[i];
        EXPECT_EQ(cpuval, gpuval);
        if (cpuval != gpuval) {
          break;
        }
      }
    }
  }
}

}  // namespace caffe
#endif  // USE_CUDA<|MERGE_RESOLUTION|>--- conflicted
+++ resolved
@@ -34,13 +34,7 @@
                                      const int_tp* pad, const int_tp* stride,
                                      const int_tp* dilation, Dtype* data_col);
 
-<<<<<<< HEAD
-extern cudaDeviceProp CAFFE_TEST_CUDA_PROP;
-
-template<typename Dtype>
-=======
 template <typename Dtype>
->>>>>>> 2172edef
 class Im2colKernelTest : public GPUDeviceTest<Dtype> {
  protected:
   Im2colKernelTest()
