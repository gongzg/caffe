--- conflicted
+++ resolved
@@ -14,15 +14,11 @@
 
 template<typename Dtype>
 DataLayer<Dtype>::DataLayer(const LayerParameter& param)
-<<<<<<< HEAD
-    : BasePrefetchingDataLayer<Dtype>(param), reader_(param) {
-=======
   : BasePrefetchingDataLayer<Dtype>(param),
     offset_() {
   db_.reset(db::GetDB(param.data_param().backend()));
   db_->Open(param.data_param().source(), db::READ);
   cursor_.reset(db_->NewCursor());
->>>>>>> 8065c189
 }
 
 template<typename Dtype>
@@ -44,33 +40,19 @@
   // Reshape top[0] and prefetch_data according to the batch_size.
   top_shape[0] = batch_size;
   top[0]->Reshape(top_shape);
-<<<<<<< HEAD
-  for (int_tp i = 0; i < this->PREFETCH_COUNT; ++i) {
-    this->prefetch_[i].data_.Reshape(top_shape);
-  }
-  LOG(INFO)<< "output data size: " << top[0]->num() << ","
-  << top[0]->channels() << "," << top[0]->height() << ","
-  << top[0]->width();
-=======
-  for (int i = 0; i < this->prefetch_.size(); ++i) {
+  for (int_tp i = 0; i < this->prefetch_.size(); ++i) {
     this->prefetch_[i]->data_.Reshape(top_shape);
   }
   LOG_IF(INFO, Caffe::root_solver())
       << "output data size: " << top[0]->num() << ","
       << top[0]->channels() << "," << top[0]->height() << ","
       << top[0]->width();
->>>>>>> 8065c189
   // label
   if (this->output_labels_) {
     vector<int_tp> label_shape(1, batch_size);
     top[1]->Reshape(label_shape);
-<<<<<<< HEAD
-    for (int_tp i = 0; i < this->PREFETCH_COUNT; ++i) {
-      this->prefetch_[i].label_.Reshape(label_shape);
-=======
     for (int i = 0; i < this->prefetch_.size(); ++i) {
       this->prefetch_[i]->label_.Reshape(label_shape);
->>>>>>> 8065c189
     }
   }
 }
@@ -106,32 +88,10 @@
   CPUTimer timer;
   CHECK(batch->data_.count());
   CHECK(this->transformed_data_.count());
-<<<<<<< HEAD
-
-  // Reshape according to the first datum of each batch
-  // on single input batches allows for inputs of varying dimension.
-  const int_tp batch_size = this->layer_param_.data_param().batch_size();
-  Datum& datum = *(reader_.full().peek());
-  // Use data_transformer to infer the expected blob shape from datum.
-  vector<int_tp> top_shape = this->data_transformer_->InferBlobShape(datum);
-  this->transformed_data_.Reshape(top_shape);
-  // Reshape batch according to the batch_size.
-  top_shape[0] = batch_size;
-  batch->data_.Reshape(top_shape);
-
-  Dtype* top_data = batch->data_.mutable_cpu_data();
-  Dtype* top_label = NULL;  // suppress warnings about uninitialized variables
-
-  if (this->output_labels_) {
-    top_label = batch->label_.mutable_cpu_data();
-  }
-  for (int_tp item_id = 0; item_id < batch_size; ++item_id) {
-=======
   const int batch_size = this->layer_param_.data_param().batch_size();
 
   Datum datum;
   for (int item_id = 0; item_id < batch_size; ++item_id) {
->>>>>>> 8065c189
     timer.Start();
     while (Skip()) {
       Next();
@@ -151,13 +111,9 @@
     }
 
     // Apply data transformations (mirror, scale, crop...)
-<<<<<<< HEAD
-    int_tp offset = batch->data_.offset(item_id);
-=======
     timer.Start();
     int offset = batch->data_.offset(item_id);
     Dtype* top_data = batch->data_.mutable_cpu_data();
->>>>>>> 8065c189
     this->transformed_data_.set_cpu_data(top_data + offset);
     this->data_transformer_->Transform(datum, &(this->transformed_data_));
     // Copy label.
@@ -166,11 +122,7 @@
       top_label[item_id] = datum.label();
     }
     trans_time += timer.MicroSeconds();
-<<<<<<< HEAD
-    reader_.free().push(const_cast<Datum*>(&datum));
-=======
     Next();
->>>>>>> 8065c189
   }
   timer.Stop();
   batch_timer.Stop();
